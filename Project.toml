name = "Variography"
uuid = "04a0146e-e6df-5636-8d7f-62fa9eb0b20c"
author = "Júlio Hoffimann <julio.hoffimann@gmail.com>"
version = "0.4.3"

[deps]
Distances = "b4f34e82-e78d-54a5-968a-f98e89d6e8f7"
GeoStatsBase = "323cb8eb-fbf6-51c0-afd0-f8fba70507b2"
Optim = "429524aa-4258-5aef-a3af-852621145aeb"
Parameters = "d96e819e-fc66-5662-9728-84c9c7592b0a"
Printf = "de0858da-6303-5e67-8744-51eddeeeb8d7"
RecipesBase = "3cdcf5f2-1ef4-517c-9805-6587b60abb01"
SpecialFunctions = "276daf66-3868-5448-9aa4-cd146d93841b"
StaticArrays = "90137ffa-7385-5640-81b9-e52037218182"
Statistics = "10745b16-79ce-11e8-11f9-7d13ad32a3b2"

[compat]
Distances = "^0.8"
GeoStatsBase = "^0.6"
Optim = "^0.18"
Parameters = "^0.12"
RecipesBase = "^0.7"
SpecialFunctions = "^0.7"
StaticArrays = "^0.11"
julia = "1"

[extras]
DelimitedFiles = "8bb1440f-4735-579b-a4ab-409b98df4dab"
GR = "28b8d3ca-fb5f-59d9-8090-bfdbd6d07a71"
GeoStatsBase = "323cb8eb-fbf6-51c0-afd0-f8fba70507b2"
GeoStatsImages = "7cd16168-b42c-5e7d-a585-4f59d326662d"
ImageMagick = "6218d12a-5da1-5696-b52f-db25d2ecc6d1"
LinearAlgebra = "37e2e46d-f89d-539d-b4ee-838fcccc9c8e"
Pkg = "44cfe95a-1eb2-52ea-b672-e2afdf69b78f"
Plots = "91a5bcdd-55d7-5caf-9e0b-520d859cae80"
QuartzImageIO = "dca85d43-d64c-5e67-8c65-017450d5d020"
Random = "9a3f8284-a2c9-5f02-9a11-845980a1fd5c"
Test = "8dfed614-e22c-5e08-85e1-65c5234f0b40"
VisualRegressionTests = "34922c18-7c2a-561c-bac1-01e79b2c4c92"

[targets]
<<<<<<< HEAD
test = ["GeoStatsImages", "Pkg", "GR", "GeoStatsBase", "Test", "DelimitedFiles", "VisualRegressionTests", "LinearAlgebra", "Plots", "ImageMagick", "QuartzImageIO", "Random"]
=======
test = ["GeoStatsImages", "Pkg", "GR", "GeoStatsBase", "Test", "DelimitedFiles", "VisualRegressionTests", "LinearAlgebra", "Plots", "ImageMagick", "QuartzImageIO"]

[compat]
Distances = "^0.8"
GeoStatsBase = "^0.6"
Optim = "^0.18"
Parameters = "^0.12"
RecipesBase = "^0.7"
SpecialFunctions = "^0.7"
StaticArrays = "^0.12"
julia = "1"
>>>>>>> e678ff01
<|MERGE_RESOLUTION|>--- conflicted
+++ resolved
@@ -21,7 +21,7 @@
 Parameters = "^0.12"
 RecipesBase = "^0.7"
 SpecialFunctions = "^0.7"
-StaticArrays = "^0.11"
+StaticArrays = "^0.12"
 julia = "1"
 
 [extras]
@@ -39,18 +39,4 @@
 VisualRegressionTests = "34922c18-7c2a-561c-bac1-01e79b2c4c92"
 
 [targets]
-<<<<<<< HEAD
-test = ["GeoStatsImages", "Pkg", "GR", "GeoStatsBase", "Test", "DelimitedFiles", "VisualRegressionTests", "LinearAlgebra", "Plots", "ImageMagick", "QuartzImageIO", "Random"]
-=======
-test = ["GeoStatsImages", "Pkg", "GR", "GeoStatsBase", "Test", "DelimitedFiles", "VisualRegressionTests", "LinearAlgebra", "Plots", "ImageMagick", "QuartzImageIO"]
-
-[compat]
-Distances = "^0.8"
-GeoStatsBase = "^0.6"
-Optim = "^0.18"
-Parameters = "^0.12"
-RecipesBase = "^0.7"
-SpecialFunctions = "^0.7"
-StaticArrays = "^0.12"
-julia = "1"
->>>>>>> e678ff01
+test = ["GeoStatsImages", "Pkg", "GR", "GeoStatsBase", "Test", "DelimitedFiles", "VisualRegressionTests", "LinearAlgebra", "Plots", "ImageMagick", "QuartzImageIO", "Random"]